import Foundation

extension String {
    
    /// Decodes a Base64 string into a decoded string.
    func fromBase64Url() -> String? {
        var base64 = self
        base64 = base64.replacingOccurrences(of: "-", with: "+")
        base64 = base64.replacingOccurrences(of: "_", with: "/")
        while base64.count % 4 != 0 {
            base64 = base64.appending("=")
        }
        guard let data = Data(base64Encoded: base64) else {
            return nil
        }
        return String(data: data, encoding: .utf8)
    }
    
    /// Encodes the string as a Base64 string suitable for use as URL parameters.
<<<<<<< HEAD
=======
    @usableFromInline
>>>>>>> e2d1d263
    func toBase64Url() -> String {
        return Data(self.utf8)
            .base64EncodedString()
            .base64ToBase64Url()
    }
    
    /// Converts a Base64 string to one suitable for use as URL parameters.
<<<<<<< HEAD
=======
    @usableFromInline
>>>>>>> e2d1d263
    func base64ToBase64Url() -> String {
        return self
            .replacingOccurrences(of: "+", with: "-")
            .replacingOccurrences(of: "/", with: "_")
            .replacingOccurrences(of: "=", with: "")
    }
    
    /// Converts a PEM certificate or key into a Base64 string suitable for use as URL parameters.
    func pemToBase64Url() -> String {
        return self.replacingOccurrences(of: "-----BEGIN CERTIFICATE REQUEST-----", with: "")
            .replacingOccurrences(of: "-----BEGIN CERTIFICATE-----", with: "")
            .replacingOccurrences(of: "-----END CERTIFICATE REQUEST-----", with: "")
            .replacingOccurrences(of: "-----END CERTIFICATE-----", with: "")
            .replacingOccurrences(of: "\n", with: "")
            .trimmingCharacters(in: .whitespacesAndNewlines)
            .toBase64Url()
    }
    
    /// Converts a PEM certificate or key back to DER.
    func pemToData() -> Data {
        let rawData = self.replacingOccurrences(of: "-----BEGIN CERTIFICATE REQUEST-----", with: "")
            .replacingOccurrences(of: "-----BEGIN CERTIFICATE-----", with: "")
            .replacingOccurrences(of: "-----END CERTIFICATE REQUEST-----", with: "")
            .replacingOccurrences(of: "-----END CERTIFICATE-----", with: "")
            .replacingOccurrences(of: "\n", with: "")
            .trimmingCharacters(in: .whitespacesAndNewlines)
        return Data(base64Encoded: rawData)!
    }
}

extension Data {
    func toBase64UrlString() -> String {
        return self.base64EncodedString().base64ToBase64Url()
    }
}<|MERGE_RESOLUTION|>--- conflicted
+++ resolved
@@ -17,10 +17,7 @@
     }
     
     /// Encodes the string as a Base64 string suitable for use as URL parameters.
-<<<<<<< HEAD
-=======
     @usableFromInline
->>>>>>> e2d1d263
     func toBase64Url() -> String {
         return Data(self.utf8)
             .base64EncodedString()
@@ -28,10 +25,7 @@
     }
     
     /// Converts a Base64 string to one suitable for use as URL parameters.
-<<<<<<< HEAD
-=======
     @usableFromInline
->>>>>>> e2d1d263
     func base64ToBase64Url() -> String {
         return self
             .replacingOccurrences(of: "+", with: "-")
