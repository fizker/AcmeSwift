import Foundation

<<<<<<< HEAD
public struct ChallengeDescription: Codable {
    /// The type of challenge.
    /// For a wildcard certificate, there will **always** be a at least one DNS challenge, even if your preferred method is HTTP.
=======
public struct ChallengeDescription: Codable, Sendable {
    /// The type of challgen.
    /// For a wildcard certificate, there will **always** be a at least one DNS challenge, even if your proferred method is HTTP.
>>>>>>> e2d1d263
    public let type: AcmeAuthorization.Challenge.ChallengeType
    
    /// For a DNS challenge, the full DNS record name.
    /// For an HTTP challenge, the full URL where the challenge must be published. **Must** be simple HTTP over port 80.
    public let endpoint: String
    
    /// For a DNS challenge, the **TXT** record value.
    /// For an HTTP challenge, the exact value that the `endpoint` must return over HTTP on port 80.
    public let value: String
    
    /// The ACMEv2 server URL for validating this challenge.
    internal let url: URL
}<|MERGE_RESOLUTION|>--- conflicted
+++ resolved
@@ -1,14 +1,8 @@
 import Foundation
 
-<<<<<<< HEAD
-public struct ChallengeDescription: Codable {
+public struct ChallengeDescription: Codable, Sendable {
     /// The type of challenge.
     /// For a wildcard certificate, there will **always** be a at least one DNS challenge, even if your preferred method is HTTP.
-=======
-public struct ChallengeDescription: Codable, Sendable {
-    /// The type of challgen.
-    /// For a wildcard certificate, there will **always** be a at least one DNS challenge, even if your proferred method is HTTP.
->>>>>>> e2d1d263
     public let type: AcmeAuthorization.Challenge.ChallengeType
     
     /// For a DNS challenge, the full DNS record name.
